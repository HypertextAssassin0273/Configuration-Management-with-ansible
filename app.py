--- conflicted
+++ resolved
@@ -1,649 +1,631 @@
-## DEPENDENCIES ##
-from flask import Flask, render_template, request, jsonify, session # external
-from werkzeug.security import generate_password_hash # built-in
-from flask_session import Session # external
-import logging
-from logging.handlers import RotatingFileHandler
-
-
-import os, shutil, signal, atexit, json, yaml, logging, tempfile # built-in
-import docker, ansible_runner # external
-
-
-## GLOBAL CONFIGURATION ##
-app = Flask(__name__) # create a Flask app
-app.config['SECRET_KEY'] = os.urandom(24) # set a secret key for session management
-app.config['SESSION_TYPE'] = 'filesystem' # store session data in 'filesystem'
-
-def clear_session_files(dir = 'flask_session'):
-    if os.path.exists(dir):
-        shutil.rmtree(dir) # removes the directory and its contents
-        app.logger.info("Cleared old Flask session files at startup.")
-
-clear_session_files() # clear old session files at startup
-Session(app) # initialize session management
-
-client = docker.from_env() # connect to docker daemon (using default socket)
-logging.basicConfig(level=logging.DEBUG) # set logging level to DEBUG (for app.logger)
-
-ssh_key_dir = os.path.expanduser("~/.ssh")
-ssh_key_path = os.path.join(ssh_key_dir, "docker_container_key")
-public_key_path = ssh_key_path + ".pub"
-
-MAX_CONTAINER_LIMIT = 100 # maximum number of containers that can be spawned
-
-
-## HELPER FUNCTIONS ##
-def ensure_ssh_key():
-    """
-    Ensures the presence of an SSH key pair for secure container access.
-    If the key doesn't exist, it is generated automatically.
-    """
-    os.makedirs(ssh_key_dir, exist_ok=True) # ensure .ssh directory exists
-
-    if not os.path.exists(ssh_key_path) or not os.path.exists(public_key_path):
-        app.logger.info("Generating new SSH key pair...")
-        cmd = f"ssh-keygen -t rsa -b 4096 -f {ssh_key_path} -N ''"
-
-        if os.system(cmd) != 0:
-            raise RuntimeError("SSH key pair generation failed.")
-        
-        os.chmod(ssh_key_path, 0o600)  # ensure private key is secure
-
-    with open(public_key_path, "r") as key_file:
-        return key_file.read().strip()
-
-
-def spawn_container(public_key):
-    try:
-        container = client.containers.run(
-            'debian:bullseye-slim',
-            command = f'/bin/bash -c "\
-                        apt-get update && \
-                        apt-get install -y openssh-server python3 && \
-                        mkdir -p /run/sshd && \
-                        mkdir -p /root/.ssh && \
-                        echo \'{public_key}\' > /root/.ssh/authorized_keys && \
-                        chmod 600 /root/.ssh/authorized_keys && \
-                        chmod 700 /root/.ssh && \
-                        sed -i \'s/#PermitRootLogin prohibit-password/PermitRootLogin yes/\' /etc/ssh/sshd_config && \
-                        sed -i \'s/#PubkeyAuthentication yes/PubkeyAuthentication yes/\' /etc/ssh/sshd_config && \
-                        sed -i \'s@#PasswordAuthentication yes@PasswordAuthentication no@\' /etc/ssh/sshd_config && \
-                        exec /usr/sbin/sshd -D"',
-            detach = True,
-            ports = {'22/tcp': None}, # assign random host port
-            tty = True,
-            labels = {"flask_app": "spawned_container"} # custom label for faster lookup
-        )
-
-        app.logger.info(f"Container {container.id[:12]} spawned successfully.")
-        return container
-
-    except Exception as e:
-        app.logger.error(f"Error spawning container: {str(e)}")
-        raise
-
-
-def get_port_mapping(container):
-    """
-    Returns the host port mapping for a given container.
-    """
-    container.reload() # refresh container status
-    ports = container.attrs['NetworkSettings']['Ports']
-    return None if '22/tcp' not in ports else ports['22/tcp'][0]['HostPort']
-
-
-def create_temp_file(content, suffix, writer=lambda content, file: file.write(content)):
-    """
-    Creates a secure temporary file with the specified content and suffix.
-    """
-    with tempfile.NamedTemporaryFile(mode='w', delete=False, suffix=suffix) as temp_file:
-        os.chmod(temp_file.name, 0o600) # secure file
-        writer(content, temp_file) # write file contents (using provided function)
-        return temp_file.name
-
-
-def parse_ansible_results(result):
-    """
-    Parses Ansible results from a given AnsibleRunner object.
-    """
-    results = {}
-
-    for host_event in result.events:
-        if host_event['event'] == 'runner_on_ok':
-            event_data = host_event.get('event_data', {}) # host_event['event_data']
-            event_result = event_data.get('res', {})      # event_data['res']
-
-            if 'stdout' in event_result:
-                results[event_data['host']] = event_result['stdout']
-
-    return results 
-
-
-def cleanup_files(file_paths):
-    """
-    Removes temporary files created during the application lifecycle.
-    """
-    for file_path in file_paths:
-        if os.path.exists(file_path):
-            os.unlink(file_path) # removes the file
-
-
-<<<<<<< HEAD
-def run_ansible(hosts, command):
-=======
-def run_ansible(hosts, command, type): # [NOTE] shell command execution will not work with other shells like zsh, fish, etc.
->>>>>>> ff25157e
-    """
-    Runs an Ansible playbook on specified hosts with a given command.
-    """
-    try:
-        inventory = {
-            "all": {
-                "hosts": hosts
-            }
-        }
-        inventory_file_path = create_temp_file(
-            content = inventory,
-            suffix = '.json',
-            writer = json.dump
-        )
-
-        playbook_content = f'''
-        - name: Run custom command on all hosts
-          hosts: all
-          tasks:
-<<<<<<< HEAD
-            - name: Execute custom command
-              shell: {command}
-=======
-            - name: Execute custom command (interactive/non-interactive)
-              shell: {f'bash -i -c "{command}"' if type == 'interactive' else command}
->>>>>>> ff25157e
-              register: command_output
-            - debug:
-                var: command_output.stdout
-        '''
-        playbook_file_path = create_temp_file(
-            content = playbook_content,
-            suffix = '.yml'
-        )
-
-        app.logger.info(f"Running Ansible playbook on hosts: {hosts}")
-        result = ansible_runner.run(
-            private_data_dir = tempfile.gettempdir(), # set platform-independent '/tmp' directory
-            playbook = playbook_file_path,
-            inventory = inventory_file_path,
-            extravars = {'ansible_ssh_private_key_file': ssh_key_path}
-        )
-
-        return parse_ansible_results(result)
-
-    except Exception as e:
-        app.logger.error(f"Error running Ansible: {str(e)}")
-        raise
-
-    finally:
-        cleanup_files([inventory_file_path, playbook_file_path])
-
-
-def remove_or_stop_containers(containers, action, type='spawned'):
-    """
-    Stops or removes the specified containers based on the action parameter.
-    """
-    for container in containers:
-        try:
-            container.stop()
-            if action == 'remove':
-                container.remove()
-            app.logger.info(f"{type} container {container.id[:12]} {'removed' if action == 'remove' else 'stopped'}")
-
-        except Exception as e:
-            app.logger.warning(f"Failed to {action} {type} container {container.id[:12]}: {str(e)}")
-
-
-def cleanup(action='stop'):
-    """Cleans up all spawned containers and orphaned containers (by stopping or removing them)."""    
-    if action == 'remove':
-        containers = client.containers.list(all=True, filters={"label": "flask_app=spawned_container"})
-        remove_or_stop_containers(containers, 'remove')
-
-        # remove all orphaned containers (if any, due to previous errors)
-        containers = client.containers.list(all=True, filters={"ancestor": "debian:bullseye-slim"})
-        remove_or_stop_containers(containers, 'remove', 'orphaned')
-
-    else:
-        containers = client.containers.list(all=True, filters={"label": "flask_app=spawned_container", "status": "running"})
-        remove_or_stop_containers(containers, 'stop')
-
-    app.logger.info("Cleanup complete.")
-
-import logging
-from logging.handlers import RotatingFileHandler
-
-# Set up logging
-log_formatter = logging.Formatter('%(asctime)s - %(levelname)s - %(message)s')
-
-# Create a file handler for logging to a file (overwrite the file each time)
-log_file = "app.log"  # The log file name
-file_handler = logging.FileHandler(log_file, mode='w')  # 'w' mode will overwrite the file each time
-file_handler.setFormatter(log_formatter)
-file_handler.setLevel(logging.DEBUG)  # Adjust the level as needed (DEBUG, INFO, WARNING, ERROR, CRITICAL)
-
-# Create a console handler for logging to the terminal
-console_handler = logging.StreamHandler()
-console_handler.setFormatter(log_formatter)
-console_handler.setLevel(logging.DEBUG)  # Adjust the level as needed
-
-# Get the app logger and set the log level
-app.logger.setLevel(logging.DEBUG)
-app.logger.addHandler(file_handler)
-app.logger.addHandler(console_handler)
-
-# Log a message to verify setup
-app.logger.info("Logging setup complete. Logs will be saved to 'app.log' and displayed on the console.")
-
-## ROUTES (FOR RENDERING HTML PAGES) ##
-@app.route('/')
-def INDEX_PAGE_ROUTE(): # default/home page route
-    return render_template('index.html')
-
-
-@app.route('/configure')
-def CONFIGURE_PAGE_ROUTE():
-    return render_template('configure.html')
-
-
-## ROUTES (FOR HANDLING AJAX REQUESTS) ##
-@app.route('/get_machine_info')
-def GET_MACHINE_INFO_ROUTE():
-    return jsonify(session.get('machine_info', []))
-
-
-@app.route('/spawn', methods=['POST'])
-def SPAWN_MACHINES_ROUTE():
-    try:
-        num_machines = request.form.get('num_machines', type=int)
-        machine_info = session.get('machine_info', []) # track spawned containers
-        spawned_machine_count = len(client.containers.list(filters={"label": "flask_app=spawned_container"}))
-
-        if num_machines > MAX_CONTAINER_LIMIT - spawned_machine_count:
-            return jsonify({"error": f"Cannot spawn more than {MAX_CONTAINER_LIMIT} machines."}), 400
-
-        public_key = ensure_ssh_key()
-
-        for _ in range(num_machines):
-            container = spawn_container(public_key)                
-            host_port = get_port_mapping(container)
-            machine_info.append({
-                'container_id': container.id[:12],
-                'host_port': host_port,
-                'host_command': f"ssh -o StrictHostKeyChecking=no -i {ssh_key_path} root@localhost -p {host_port}",
-                'ssh_status': 'Ready'
-            })
-
-        session['machine_info'] = machine_info
-        return jsonify(machine_info)
-
-    except Exception as e:
-        app.logger.error(f"Error in spawn_machines: {str(e)}")
-        return jsonify({"error": str(e)}), 500
-
-@app.route('/logs', methods=['GET'])
-def display_logs_from_file():
-    """Render the logs HTML page with logs read directly from the log file."""
-    log_file_path = 'app.log'  # Path to your log file
-    try:
-        with open(log_file_path, 'r') as f:
-            logs = f.readlines()  # Read all lines from the log file
-    except FileNotFoundError:
-        logs = ["Log file not found. Please ensure the application is running and generating logs."]
-    return render_template('logs.html', logs=logs)
-
-@app.route('/run_command', methods=['POST'])
-def RUN_COMMAND_ROUTE():
-    try:
-<<<<<<< HEAD
-        command = request.form['command']
-        if not command: # [IMPROVEMENT] ensure that command text-box can accept multi-line commands & also accepts: ". / | & {} () etc" 
-=======
-        command = request.form.get('command')
-        if not command:
->>>>>>> ff25157e
-            return jsonify({"error": "Invalid command."}), 400
-
-        machine_info = session.get('machine_info', [])
-        if not machine_info:
-            return jsonify({"error": "No machines spawned. Please spawn machines first."}), 400
-
-        ansible_hosts = {
-            f"container_{machine['container_id']}": {
-                "ansible_host": "localhost",
-                "ansible_port": machine['host_port'],
-                "ansible_user": "root",
-                "ansible_ssh_private_key_file": ssh_key_path,
-                "ansible_ssh_extra_args": "-o StrictHostKeyChecking=no"
-            }
-            for machine in machine_info # if machine['ssh_status'] == 'Ready' # [NOTE] ssh_status not reliable as currently only ready machines are considered 
-        }
-
-        # if not ansible_hosts: # [OPTIONAL] depends on ssh_status check
-        #     return jsonify({"error": "No ready containers available for command execution."}), 400
-
-        app.logger.info("Running Ansible command on hosts.")
-        command_results = run_ansible(ansible_hosts, command, request.form.get('type'))
-
-        for machine in machine_info:
-            container_id = f"container_{machine['container_id']}"
-            machine['command_result'] = command_results.get(container_id, "N/A (No result)")
-
-        return jsonify(machine_info)
-
-    except Exception as e:
-        app.logger.error(f"Error running command: {str(e)}")
-        return jsonify({"error": str(e)}), 500
-
-
-@app.route('/<action>_all_containers', methods=['POST'])
-def STOP_OR_REMOVE_ALL_CONTAINERS_ROUTE(action):
-    try:
-        if not session.get('machine_info'): # safeguard against empty session data
-            return jsonify({"error": f"No machines spawned. Nothing to {action}."}), 400
-
-        if action not in ['stop', 'remove']: # [OPTIONAL] validate the action parameter
-            return jsonify({"error": f"Invalid action: {action}. Use 'stop' or 'remove'."}), 400
-
-        cleanup(action)
-        session['machine_info'] = []  # clear session data (for spawned containers)
-        return jsonify({"status": f"All containers stopped {'and removed' if action == 'remove' else ''} successfully."})
-
-    except Exception as e:
-        app.logger.error(f"Error {'stopping' if action == 'stop' else 'removing' } all containers: {str(e)}")
-        return jsonify({"error": str(e)}), 500
-
-
-@app.route('/<action>_container', methods=['POST'])
-def STOP_OR_REMOVE_CONTAINER_ROUTE(action):
-    try:
-        container_id = request.form.get('container_id')
-        if not container_id:
-            return jsonify({"error": "No container ID provided."}), 400
-        
-        if action not in ['stop', 'remove']: # [OPTIONAL] check for valid action
-            return jsonify({"error": f"Invalid action: {action}. Use 'stop' or 'remove'."}), 400
-
-        container = client.containers.get(container_id)
-        remove_or_stop_containers([container], action)
-
-        # remove the stopped/removed container from the session data
-        session['machine_info'] = [machine for machine in session.get('machine_info', []) if machine['container_id'] != container_id]
-
-        return jsonify({"status": f"Container {container_id[:12]} stopped {'and removed' if action == 'remove' else ''} successfully."})
-
-    except docker.errors.NotFound: # invalid container id case
-        return jsonify({"error": f"Container {container_id[:12]} not found."}), 404
-
-    except Exception as e:
-        app.logger.error(f"Error {'stopping' if action == 'stop' else 'removing' } container {container_id[:12]}: {str(e)}")
-        return jsonify({"error": str(e)}), 500
-
-
-@app.route('/fetch_stopped_containers', methods=['POST'])
-def FETCH_STOPPED_CONTAINERS_ROUTE():
-    try:
-        containers = set(client.containers.list(all=True, filters={"label": "flask_app=spawned_container", "status": "exited"}))
-        if not containers:
-            return jsonify({"error": "No stopped containers found."}), 400
-        
-        machine_info = session.get('machine_info', [])
-        if machine_info: # fetch only those containers that are not present in session data, [NOTE] O(N^2) operation reduced to O(N)
-            containers -= set(client.containers.get(machine['container_id']) for machine in machine_info)
-
-        for container in containers:
-            try:
-                container.start() # restart container
-                host_port = get_port_mapping(container)
-                machine_info.append({
-                    'container_id': container.id[:12],
-                    'host_port': host_port,
-                    'host_command': f"ssh -o StrictHostKeyChecking=no -i {ssh_key_path} root@localhost -p {host_port}",
-                    'ssh_status': 'Ready'
-                })
-                app.logger.info(f"Container {container.id[:12]} restarted successfully on port {host_port}")
-            
-            except Exception as e:
-                app.logger.error(f"Error restarting container {container.id[:12]}: {str(e)}")
-
-        session['machine_info'] = machine_info
-        return jsonify(machine_info)
-    
-    except Exception as e:
-        app.logger.error(f"Error fetching stopped containers: {str(e)}")
-        return jsonify({"error": str(e)}), 500
-
-
-@app.route('/save_config', methods=['POST'])
-<<<<<<< HEAD
-def SAVE_CONFIG_ROUTE(): # [NOTE] needs testing, [IMPROVEMENT] refactor or split into separate routes for each config option & add error handling
-=======
-def SAVE_CONFIG_ROUTE(): # [NOTE] needs more testing, [IMPROVEMENT] add error handling & handle msg in div instead of alert
-    # Get the list of spawned containers
-    machine_info = session.get('machine_info', [])
-    if not machine_info:
-        return jsonify({"message": "No machines spawned. Please spawn machines first."})
-
->>>>>>> ff25157e
-    config_option = request.form.get('configOption')
-    if config_option == 'nginx':
-        nginx_port = request.form.get('nginxPort')
-        nginx_server_name = request.form.get('nginxServerName')
-
-        # Save nginx configuration
-        config = {
-            'nginx_port': nginx_port,
-            'server_name': nginx_server_name
-        }
-        with open('nginx_config.yml', 'w') as file:
-            yaml.dump(config, file)
-
-        # Get the list of spawned containers
-        machine_info = session.get('machine_info', [])
-        if not machine_info:
-            return jsonify({"message": "No machines spawned. Please spawn machines first."})
-
-        # Create a temporary inventory file
-        with tempfile.NamedTemporaryFile(mode='w', delete=False, suffix='.yml') as temp_inventory:
-            inventory = {
-                'all': {
-                    'hosts': {}
-                }
-            }
-            for machine in machine_info:
-                inventory['all']['hosts'][f"container_{machine['container_id']}"] = {
-                    'ansible_host': 'localhost',
-                    'ansible_port': machine['host_port'],
-                    'ansible_user': 'root',
-                    'ansible_ssh_private_key_file': '/root/.ssh/docker_container_key',
-                    'ansible_ssh_extra_args': '-o StrictHostKeyChecking=no'
-                }
-            yaml.dump(inventory, temp_inventory)
-
-        # Run Ansible playbook
-        playbook_path = os.path.join(os.path.dirname(__file__), 'playbooks', 'install_nginx.yml')
-        result = ansible_runner.run(
-            playbook=playbook_path,
-            inventory=temp_inventory.name,
-            extravars=config
-        )
-
-        # Clean up the temporary inventory file
-        os.unlink(temp_inventory.name)
-
-        if result.rc == 0:
-            return jsonify({"message": "Nginx configuration saved and applied successfully."})
-        else:
-            return jsonify({"message": f"Error applying Nginx configuration. Return code: {result.rc}. Check Ansible logs for details."})
-
-    elif config_option == 'ftp':
-        try:
-            ftp_port = request.form.get('ftpPort', '21')
-            ftp_username = request.form.get('ftpUsername')
-            ftp_password = request.form.get('ftpPassword')
-
-            if not all([ftp_username, ftp_password]):
-                return jsonify({"message": "Missing required FTP configuration parameters."}), 400
-
-            # Save FTP configuration
-            config = {
-                'ftp_port': ftp_port,
-                'ftp_username': ftp_username,
-                'ftp_password': ftp_password
-            }
-
-            # Create temporary inventory file
-            inventory_file = tempfile.NamedTemporaryFile(mode='w', delete=False, suffix='.yml')
-
-            inventory = {
-                'all': {
-                    'hosts': {}
-                }
-            }
-            for machine in machine_info:
-                inventory['all']['hosts'][f"container_{machine['container_id']}"] = {
-                    'ansible_host': 'localhost',
-                    'ansible_port': machine['host_port'],
-                    'ansible_user': 'root',
-                    'ansible_ssh_private_key_file': ssh_key_path,
-                    'ansible_ssh_extra_args': '-o StrictHostKeyChecking=no'
-                }
-            yaml.dump(inventory, inventory_file)
-            inventory_file.close()
-
-            # Run Ansible playbook
-            playbook_path = os.path.join(os.path.dirname(__file__), 'playbooks', 'install_ftp.yml')
-            result = ansible_runner.run(
-                playbook=playbook_path,
-                inventory=inventory_file.name,
-                extravars=config,
-                private_data_dir=os.path.dirname(playbook_path)  # set private_data_dir to playbooks directory
-            )
-
-            if result.rc == 0:
-                return jsonify({
-                    "message": "FTP configuration saved and applied successfully.",
-                    "details": f"You can now connect to FTP using the configured username ({ftp_username}) and password on port {ftp_port}."
-                })
-            else:
-                return jsonify({
-                    "message": f"Error applying FTP configuration. Return code: {result.rc}. Check Ansible logs for details."
-                }), 500
-
-        except Exception as e:
-            app.logger.error(f"Error configuring FTP: {str(e)}")
-            return jsonify({"message": f"Error configuring FTP: {str(e)}"}), 500
-        
-        finally:
-            # Clean up temporary inventory file
-            if os.path.exists(inventory_file.name):
-                os.unlink(inventory_file.name)
-
-    elif config_option == 'custom':
-        if 'customPlaybook' not in request.files:
-            app.logger.error("No custom playbook file provided")
-            return jsonify({"message": "No custom playbook file provided."}), 400
-    
-        custom_playbook = request.files['customPlaybook']
-        if custom_playbook.filename == '':
-            app.logger.error("No selected file")
-            return jsonify({"message": "No selected file."}), 400
-
-        if custom_playbook and custom_playbook.filename.endswith(('.yml', '.yaml')):
-            try:
-                # Save the custom playbook to a temporary file
-                with tempfile.NamedTemporaryFile(mode='w+', suffix='.yml', delete=False) as temp_playbook:
-                    custom_playbook.save(temp_playbook.name)
-
-                # Create a temporary inventory file
-                with tempfile.NamedTemporaryFile(mode='w', delete=False, suffix='.yml') as temp_inventory:
-                    inventory = {
-                        'all': {
-                            'hosts': {}
-                        }
-                    }
-                    for machine in machine_info:
-                        inventory['all']['hosts'][f"container_{machine['container_id']}"] = {
-                            'ansible_host': 'localhost',
-                            'ansible_port': machine['host_port'],
-                            'ansible_user': 'root',
-                            'ansible_ssh_private_key_file': ssh_key_path,
-                            'ansible_ssh_extra_args': '-o StrictHostKeyChecking=no'
-                        }
-                    yaml.dump(inventory, temp_inventory)
-
-                # Run Ansible playbook
-                app.logger.info(f"Running custom playbook: {temp_playbook.name}")
-                result = ansible_runner.run(
-                    playbook=temp_playbook.name,
-                    inventory=temp_inventory.name,
-                    extravars={'ansible_ssh_private_key_file': ssh_key_path},
-                    verbosity=2
-                )
-
-                # Clean up temporary files
-                os.unlink(temp_playbook.name)
-                os.unlink(temp_inventory.name)
-
-                if result.rc == 0:
-                    app.logger.info("Custom playbook executed successfully")
-                    return jsonify({"message": "Custom playbook executed successfully."})
-                else:
-                    app.logger.error(f"Error executing custom playbook. Return code: {result.rc}")
-                    return jsonify({"message": f"Error executing custom playbook. Return code: {result.rc}. Check Ansible logs for details."}), 500
-
-            except Exception as e:
-                app.logger.error(f"Error executing custom playbook: {str(e)}")
-                return jsonify({"message": f"Error executing custom playbook: {str(e)}"}), 500
-
-        else:
-            app.logger.error("Invalid file format")
-            return jsonify({"message": "Invalid file format. Please upload a YAML file."}), 400
-
-    else:
-        return jsonify({"message": "Invalid configuration option."})
-    
-
-
-## [NOTE] SOME IMPORTANT POINTS (FOR ROUTES): ##
-# 1) axios/fetch is used for making AJAX requests (in the frontend)
-# 2) all API routes return JSON responses (for AJAX requests)
-# 3) HTTP status codes are used to indicate success/failure of requests:
-#    e.g. 200 (OK -> default), 400 (Bad Request), 404 (Not Found), 500 (Internal Server Error)
-# 4) axios is much consice & easier to use than fetch, but fetch API is more powerful & flexible
-
-
-## EXIT POINT SETUP (FOR CLEANUP) ##
-atexit.register(cleanup) #  register 'cleanup' to run when the app quits normally
-
-def handle_sigint(signum, frame):
-    """Custom signal handler to catch Ctrl+C (SIGINT) interrupts."""
-    app.logger.info("Received SIGINT (Ctrl+C), cleaning up...")
-    exit(0) # also calls the 'cleanup' function
-
-def handle_sigstp(signum, frame):
-    """Custom signal handler to catch SIGTSTP (Ctrl+Z) interrupts."""
-    app.logger.info("Received SIGTSTP (Ctrl+Z), cleaning up...")
-    exit(0)
-
-def handle_sigterm(signum, frame):
-    """Custom signal handler to catch SIGTERM interrupts."""
-    app.logger.info("Received SIGTERM, cleaning up...")
-    exit(0)
-
-signal.signal(signal.SIGINT, handle_sigint) # register SIGINT custom handler to run when Ctrl+C is pressed
-signal.signal(signal.SIGTSTP, handle_sigstp) # register SIGTSTP custom handler to run when Ctrl+Z is pressed
-signal.signal(signal.SIGTERM, handle_sigterm) # register SIGTERM custom handler to run when the app is terminated
-
-
-## MAIN ENTRY POINT ##
-if __name__ == '__main__':
-    app.run(debug=True, use_reloader=False) # start the Flask app in debug mode (with auto-reload disabled)
+## DEPENDENCIES ##
+from flask import Flask, render_template, request, jsonify, session # external
+from werkzeug.security import generate_password_hash # built-in
+from flask_session import Session # external
+import logging
+from logging.handlers import RotatingFileHandler
+
+
+import os, shutil, signal, atexit, json, yaml, logging, tempfile # built-in
+import docker, ansible_runner # external
+
+
+## GLOBAL CONFIGURATION ##
+app = Flask(__name__) # create a Flask app
+app.config['SECRET_KEY'] = os.urandom(24) # set a secret key for session management
+app.config['SESSION_TYPE'] = 'filesystem' # store session data in 'filesystem'
+
+def clear_session_files(dir = 'flask_session'):
+    if os.path.exists(dir):
+        shutil.rmtree(dir) # removes the directory and its contents
+        app.logger.info("Cleared old Flask session files at startup.")
+
+clear_session_files() # clear old session files at startup
+Session(app) # initialize session management
+
+client = docker.from_env() # connect to docker daemon (using default socket)
+logging.basicConfig(level=logging.DEBUG) # set logging level to DEBUG (for app.logger)
+
+ssh_key_dir = os.path.expanduser("~/.ssh")
+ssh_key_path = os.path.join(ssh_key_dir, "docker_container_key")
+public_key_path = ssh_key_path + ".pub"
+
+MAX_CONTAINER_LIMIT = 100 # maximum number of containers that can be spawned
+
+
+## HELPER FUNCTIONS ##
+def ensure_ssh_key():
+    """
+    Ensures the presence of an SSH key pair for secure container access.
+    If the key doesn't exist, it is generated automatically.
+    """
+    os.makedirs(ssh_key_dir, exist_ok=True) # ensure .ssh directory exists
+
+    if not os.path.exists(ssh_key_path) or not os.path.exists(public_key_path):
+        app.logger.info("Generating new SSH key pair...")
+        cmd = f"ssh-keygen -t rsa -b 4096 -f {ssh_key_path} -N ''"
+
+        if os.system(cmd) != 0:
+            raise RuntimeError("SSH key pair generation failed.")
+        
+        os.chmod(ssh_key_path, 0o600)  # ensure private key is secure
+
+    with open(public_key_path, "r") as key_file:
+        return key_file.read().strip()
+
+
+def spawn_container(public_key):
+    try:
+        container = client.containers.run(
+            'debian:bullseye-slim',
+            command = f'/bin/bash -c "\
+                        apt-get update && \
+                        apt-get install -y openssh-server python3 && \
+                        mkdir -p /run/sshd && \
+                        mkdir -p /root/.ssh && \
+                        echo \'{public_key}\' > /root/.ssh/authorized_keys && \
+                        chmod 600 /root/.ssh/authorized_keys && \
+                        chmod 700 /root/.ssh && \
+                        sed -i \'s/#PermitRootLogin prohibit-password/PermitRootLogin yes/\' /etc/ssh/sshd_config && \
+                        sed -i \'s/#PubkeyAuthentication yes/PubkeyAuthentication yes/\' /etc/ssh/sshd_config && \
+                        sed -i \'s@#PasswordAuthentication yes@PasswordAuthentication no@\' /etc/ssh/sshd_config && \
+                        exec /usr/sbin/sshd -D"',
+            detach = True,
+            ports = {'22/tcp': None}, # assign random host port
+            tty = True,
+            labels = {"flask_app": "spawned_container"} # custom label for faster lookup
+        )
+
+        app.logger.info(f"Container {container.id[:12]} spawned successfully.")
+        return container
+
+    except Exception as e:
+        app.logger.error(f"Error spawning container: {str(e)}")
+        raise
+
+
+def get_port_mapping(container):
+    """
+    Returns the host port mapping for a given container.
+    """
+    container.reload() # refresh container status
+    ports = container.attrs['NetworkSettings']['Ports']
+    return None if '22/tcp' not in ports else ports['22/tcp'][0]['HostPort']
+
+
+def create_temp_file(content, suffix, writer=lambda content, file: file.write(content)):
+    """
+    Creates a secure temporary file with the specified content and suffix.
+    """
+    with tempfile.NamedTemporaryFile(mode='w', delete=False, suffix=suffix) as temp_file:
+        os.chmod(temp_file.name, 0o600) # secure file
+        writer(content, temp_file) # write file contents (using provided function)
+        return temp_file.name
+
+
+def parse_ansible_results(result):
+    """
+    Parses Ansible results from a given AnsibleRunner object.
+    """
+    results = {}
+
+    for host_event in result.events:
+        if host_event['event'] == 'runner_on_ok':
+            event_data = host_event.get('event_data', {}) # host_event['event_data']
+            event_result = event_data.get('res', {})      # event_data['res']
+
+            if 'stdout' in event_result:
+                results[event_data['host']] = event_result['stdout']
+
+    return results 
+
+
+def cleanup_files(file_paths):
+    """
+    Removes temporary files created during the application lifecycle.
+    """
+    for file_path in file_paths:
+        if os.path.exists(file_path):
+            os.unlink(file_path) # removes the file
+
+            
+def run_ansible(hosts, command, type): # [NOTE] shell command execution will not work with other shells like zsh, fish, etc.
+    """
+    Runs an Ansible playbook on specified hosts with a given command.
+    """
+    try:
+        inventory = {
+            "all": {
+                "hosts": hosts
+            }
+        }
+        inventory_file_path = create_temp_file(
+            content = inventory,
+            suffix = '.json',
+            writer = json.dump
+        )
+
+        playbook_content = f'''
+        - name: Run custom command on all hosts
+          hosts: all
+          tasks:
+            - name: Execute custom command (interactive/non-interactive)
+              shell: {f'bash -i -c "{command}"' if type == 'interactive' else command}
+              register: command_output
+            - debug:
+                var: command_output.stdout
+        '''
+        playbook_file_path = create_temp_file(
+            content = playbook_content,
+            suffix = '.yml'
+        )
+
+        app.logger.info(f"Running Ansible playbook on hosts: {hosts}")
+        result = ansible_runner.run(
+            private_data_dir = tempfile.gettempdir(), # set platform-independent '/tmp' directory
+            playbook = playbook_file_path,
+            inventory = inventory_file_path,
+            extravars = {'ansible_ssh_private_key_file': ssh_key_path}
+        )
+
+        return parse_ansible_results(result)
+
+    except Exception as e:
+        app.logger.error(f"Error running Ansible: {str(e)}")
+        raise
+
+    finally:
+        cleanup_files([inventory_file_path, playbook_file_path])
+
+
+def remove_or_stop_containers(containers, action, type='spawned'):
+    """
+    Stops or removes the specified containers based on the action parameter.
+    """
+    for container in containers:
+        try:
+            container.stop()
+            if action == 'remove':
+                container.remove()
+            app.logger.info(f"{type} container {container.id[:12]} {'removed' if action == 'remove' else 'stopped'}")
+
+        except Exception as e:
+            app.logger.warning(f"Failed to {action} {type} container {container.id[:12]}: {str(e)}")
+
+
+def cleanup(action='stop'):
+    """Cleans up all spawned containers and orphaned containers (by stopping or removing them)."""    
+    if action == 'remove':
+        containers = client.containers.list(all=True, filters={"label": "flask_app=spawned_container"})
+        remove_or_stop_containers(containers, 'remove')
+
+        # remove all orphaned containers (if any, due to previous errors)
+        containers = client.containers.list(all=True, filters={"ancestor": "debian:bullseye-slim"})
+        remove_or_stop_containers(containers, 'remove', 'orphaned')
+
+    else:
+        containers = client.containers.list(all=True, filters={"label": "flask_app=spawned_container", "status": "running"})
+        remove_or_stop_containers(containers, 'stop')
+
+    app.logger.info("Cleanup complete.")
+
+import logging
+from logging.handlers import RotatingFileHandler
+
+# Set up logging
+log_formatter = logging.Formatter('%(asctime)s - %(levelname)s - %(message)s')
+
+# Create a file handler for logging to a file (overwrite the file each time)
+log_file = "app.log"  # The log file name
+file_handler = logging.FileHandler(log_file, mode='w')  # 'w' mode will overwrite the file each time
+file_handler.setFormatter(log_formatter)
+file_handler.setLevel(logging.DEBUG)  # Adjust the level as needed (DEBUG, INFO, WARNING, ERROR, CRITICAL)
+
+# Create a console handler for logging to the terminal
+console_handler = logging.StreamHandler()
+console_handler.setFormatter(log_formatter)
+console_handler.setLevel(logging.DEBUG)  # Adjust the level as needed
+
+# Get the app logger and set the log level
+app.logger.setLevel(logging.DEBUG)
+app.logger.addHandler(file_handler)
+app.logger.addHandler(console_handler)
+
+# Log a message to verify setup
+app.logger.info("Logging setup complete. Logs will be saved to 'app.log' and displayed on the console.")
+
+## ROUTES (FOR RENDERING HTML PAGES) ##
+@app.route('/')
+def INDEX_PAGE_ROUTE(): # default/home page route
+    return render_template('index.html')
+
+
+@app.route('/configure')
+def CONFIGURE_PAGE_ROUTE():
+    return render_template('configure.html')
+
+
+## ROUTES (FOR HANDLING AJAX REQUESTS) ##
+@app.route('/get_machine_info')
+def GET_MACHINE_INFO_ROUTE():
+    return jsonify(session.get('machine_info', []))
+
+
+@app.route('/spawn', methods=['POST'])
+def SPAWN_MACHINES_ROUTE():
+    try:
+        num_machines = request.form.get('num_machines', type=int)
+        machine_info = session.get('machine_info', []) # track spawned containers
+        spawned_machine_count = len(client.containers.list(filters={"label": "flask_app=spawned_container"}))
+
+        if num_machines > MAX_CONTAINER_LIMIT - spawned_machine_count:
+            return jsonify({"error": f"Cannot spawn more than {MAX_CONTAINER_LIMIT} machines."}), 400
+
+        public_key = ensure_ssh_key()
+
+        for _ in range(num_machines):
+            container = spawn_container(public_key)                
+            host_port = get_port_mapping(container)
+            machine_info.append({
+                'container_id': container.id[:12],
+                'host_port': host_port,
+                'host_command': f"ssh -o StrictHostKeyChecking=no -i {ssh_key_path} root@localhost -p {host_port}",
+                'ssh_status': 'Ready'
+            })
+
+        session['machine_info'] = machine_info
+        return jsonify(machine_info)
+
+    except Exception as e:
+        app.logger.error(f"Error in spawn_machines: {str(e)}")
+        return jsonify({"error": str(e)}), 500
+
+@app.route('/logs', methods=['GET'])
+def display_logs_from_file():
+    """Render the logs HTML page with logs read directly from the log file."""
+    log_file_path = 'app.log'  # Path to your log file
+    try:
+        with open(log_file_path, 'r') as f:
+            logs = f.readlines()  # Read all lines from the log file
+    except FileNotFoundError:
+        logs = ["Log file not found. Please ensure the application is running and generating logs."]
+    return render_template('logs.html', logs=logs)
+
+@app.route('/run_command', methods=['POST'])
+def RUN_COMMAND_ROUTE():
+    try:
+        command = request.form.get('command')
+        if not command:
+            return jsonify({"error": "Invalid command."}), 400
+
+        machine_info = session.get('machine_info', [])
+        if not machine_info:
+            return jsonify({"error": "No machines spawned. Please spawn machines first."}), 400
+
+        ansible_hosts = {
+            f"container_{machine['container_id']}": {
+                "ansible_host": "localhost",
+                "ansible_port": machine['host_port'],
+                "ansible_user": "root",
+                "ansible_ssh_private_key_file": ssh_key_path,
+                "ansible_ssh_extra_args": "-o StrictHostKeyChecking=no"
+            }
+            for machine in machine_info # if machine['ssh_status'] == 'Ready' # [NOTE] ssh_status not reliable as currently only ready machines are considered 
+        }
+
+        # if not ansible_hosts: # [OPTIONAL] depends on ssh_status check
+        #     return jsonify({"error": "No ready containers available for command execution."}), 400
+
+        app.logger.info("Running Ansible command on hosts.")
+        command_results = run_ansible(ansible_hosts, command, request.form.get('type'))
+
+        for machine in machine_info:
+            container_id = f"container_{machine['container_id']}"
+            machine['command_result'] = command_results.get(container_id, "N/A (No result)")
+
+        return jsonify(machine_info)
+
+    except Exception as e:
+        app.logger.error(f"Error running command: {str(e)}")
+        return jsonify({"error": str(e)}), 500
+
+
+@app.route('/<action>_all_containers', methods=['POST'])
+def STOP_OR_REMOVE_ALL_CONTAINERS_ROUTE(action):
+    try:
+        if not session.get('machine_info'): # safeguard against empty session data
+            return jsonify({"error": f"No machines spawned. Nothing to {action}."}), 400
+
+        if action not in ['stop', 'remove']: # [OPTIONAL] validate the action parameter
+            return jsonify({"error": f"Invalid action: {action}. Use 'stop' or 'remove'."}), 400
+
+        cleanup(action)
+        session['machine_info'] = []  # clear session data (for spawned containers)
+        return jsonify({"status": f"All containers stopped {'and removed' if action == 'remove' else ''} successfully."})
+
+    except Exception as e:
+        app.logger.error(f"Error {'stopping' if action == 'stop' else 'removing' } all containers: {str(e)}")
+        return jsonify({"error": str(e)}), 500
+
+
+@app.route('/<action>_container', methods=['POST'])
+def STOP_OR_REMOVE_CONTAINER_ROUTE(action):
+    try:
+        container_id = request.form.get('container_id')
+        if not container_id:
+            return jsonify({"error": "No container ID provided."}), 400
+        
+        if action not in ['stop', 'remove']: # [OPTIONAL] check for valid action
+            return jsonify({"error": f"Invalid action: {action}. Use 'stop' or 'remove'."}), 400
+
+        container = client.containers.get(container_id)
+        remove_or_stop_containers([container], action)
+
+        # remove the stopped/removed container from the session data
+        session['machine_info'] = [machine for machine in session.get('machine_info', []) if machine['container_id'] != container_id]
+
+        return jsonify({"status": f"Container {container_id[:12]} stopped {'and removed' if action == 'remove' else ''} successfully."})
+
+    except docker.errors.NotFound: # invalid container id case
+        return jsonify({"error": f"Container {container_id[:12]} not found."}), 404
+
+    except Exception as e:
+        app.logger.error(f"Error {'stopping' if action == 'stop' else 'removing' } container {container_id[:12]}: {str(e)}")
+        return jsonify({"error": str(e)}), 500
+
+
+@app.route('/fetch_stopped_containers', methods=['POST'])
+def FETCH_STOPPED_CONTAINERS_ROUTE():
+    try:
+        containers = set(client.containers.list(all=True, filters={"label": "flask_app=spawned_container", "status": "exited"}))
+        if not containers:
+            return jsonify({"error": "No stopped containers found."}), 400
+        
+        machine_info = session.get('machine_info', [])
+        if machine_info: # fetch only those containers that are not present in session data, [NOTE] O(N^2) operation reduced to O(N)
+            containers -= set(client.containers.get(machine['container_id']) for machine in machine_info)
+
+        for container in containers:
+            try:
+                container.start() # restart container
+                host_port = get_port_mapping(container)
+                machine_info.append({
+                    'container_id': container.id[:12],
+                    'host_port': host_port,
+                    'host_command': f"ssh -o StrictHostKeyChecking=no -i {ssh_key_path} root@localhost -p {host_port}",
+                    'ssh_status': 'Ready'
+                })
+                app.logger.info(f"Container {container.id[:12]} restarted successfully on port {host_port}")
+            
+            except Exception as e:
+                app.logger.error(f"Error restarting container {container.id[:12]}: {str(e)}")
+
+        session['machine_info'] = machine_info
+        return jsonify(machine_info)
+    
+    except Exception as e:
+        app.logger.error(f"Error fetching stopped containers: {str(e)}")
+        return jsonify({"error": str(e)}), 500
+
+
+@app.route('/save_config', methods=['POST'])
+def SAVE_CONFIG_ROUTE(): # [NOTE] needs more testing, [IMPROVEMENT] add error handling & handle msg in div instead of alert
+    # Get the list of spawned containers
+    machine_info = session.get('machine_info', [])
+    if not machine_info:
+        return jsonify({"message": "No machines spawned. Please spawn machines first."})
+
+    config_option = request.form.get('configOption')
+    if config_option == 'nginx':
+        nginx_port = request.form.get('nginxPort')
+        nginx_server_name = request.form.get('nginxServerName')
+
+        # Save nginx configuration
+        config = {
+            'nginx_port': nginx_port,
+            'server_name': nginx_server_name
+        }
+        with open('nginx_config.yml', 'w') as file:
+            yaml.dump(config, file)
+
+        # Get the list of spawned containers
+        machine_info = session.get('machine_info', [])
+        if not machine_info:
+            return jsonify({"message": "No machines spawned. Please spawn machines first."})
+
+        # Create a temporary inventory file
+        with tempfile.NamedTemporaryFile(mode='w', delete=False, suffix='.yml') as temp_inventory:
+            inventory = {
+                'all': {
+                    'hosts': {}
+                }
+            }
+            for machine in machine_info:
+                inventory['all']['hosts'][f"container_{machine['container_id']}"] = {
+                    'ansible_host': 'localhost',
+                    'ansible_port': machine['host_port'],
+                    'ansible_user': 'root',
+                    'ansible_ssh_private_key_file': '/root/.ssh/docker_container_key',
+                    'ansible_ssh_extra_args': '-o StrictHostKeyChecking=no'
+                }
+            yaml.dump(inventory, temp_inventory)
+
+        # Run Ansible playbook
+        playbook_path = os.path.join(os.path.dirname(__file__), 'playbooks', 'install_nginx.yml')
+        result = ansible_runner.run(
+            playbook=playbook_path,
+            inventory=temp_inventory.name,
+            extravars=config
+        )
+
+        # Clean up the temporary inventory file
+        os.unlink(temp_inventory.name)
+
+        if result.rc == 0:
+            return jsonify({"message": "Nginx configuration saved and applied successfully."})
+        else:
+            return jsonify({"message": f"Error applying Nginx configuration. Return code: {result.rc}. Check Ansible logs for details."})
+
+    elif config_option == 'ftp':
+        try:
+            ftp_port = request.form.get('ftpPort', '21')
+            ftp_username = request.form.get('ftpUsername')
+            ftp_password = request.form.get('ftpPassword')
+
+            if not all([ftp_username, ftp_password]):
+                return jsonify({"message": "Missing required FTP configuration parameters."}), 400
+
+            # Save FTP configuration
+            config = {
+                'ftp_port': ftp_port,
+                'ftp_username': ftp_username,
+                'ftp_password': ftp_password
+            }
+
+            # Create temporary inventory file
+            inventory_file = tempfile.NamedTemporaryFile(mode='w', delete=False, suffix='.yml')
+
+            inventory = {
+                'all': {
+                    'hosts': {}
+                }
+            }
+            for machine in machine_info:
+                inventory['all']['hosts'][f"container_{machine['container_id']}"] = {
+                    'ansible_host': 'localhost',
+                    'ansible_port': machine['host_port'],
+                    'ansible_user': 'root',
+                    'ansible_ssh_private_key_file': ssh_key_path,
+                    'ansible_ssh_extra_args': '-o StrictHostKeyChecking=no'
+                }
+            yaml.dump(inventory, inventory_file)
+            inventory_file.close()
+
+            # Run Ansible playbook
+            playbook_path = os.path.join(os.path.dirname(__file__), 'playbooks', 'install_ftp.yml')
+            result = ansible_runner.run(
+                playbook=playbook_path,
+                inventory=inventory_file.name,
+                extravars=config,
+                private_data_dir=os.path.dirname(playbook_path)  # set private_data_dir to playbooks directory
+            )
+
+            if result.rc == 0:
+                return jsonify({
+                    "message": "FTP configuration saved and applied successfully.",
+                    "details": f"You can now connect to FTP using the configured username ({ftp_username}) and password on port {ftp_port}."
+                })
+            else:
+                return jsonify({
+                    "message": f"Error applying FTP configuration. Return code: {result.rc}. Check Ansible logs for details."
+                }), 500
+
+        except Exception as e:
+            app.logger.error(f"Error configuring FTP: {str(e)}")
+            return jsonify({"message": f"Error configuring FTP: {str(e)}"}), 500
+        
+        finally:
+            # Clean up temporary inventory file
+            if os.path.exists(inventory_file.name):
+                os.unlink(inventory_file.name)
+
+    elif config_option == 'custom':
+        if 'customPlaybook' not in request.files:
+            app.logger.error("No custom playbook file provided")
+            return jsonify({"message": "No custom playbook file provided."}), 400
+    
+        custom_playbook = request.files['customPlaybook']
+        if custom_playbook.filename == '':
+            app.logger.error("No selected file")
+            return jsonify({"message": "No selected file."}), 400
+
+        if custom_playbook and custom_playbook.filename.endswith(('.yml', '.yaml')):
+            try:
+                # Save the custom playbook to a temporary file
+                with tempfile.NamedTemporaryFile(mode='w+', suffix='.yml', delete=False) as temp_playbook:
+                    custom_playbook.save(temp_playbook.name)
+
+                # Create a temporary inventory file
+                with tempfile.NamedTemporaryFile(mode='w', delete=False, suffix='.yml') as temp_inventory:
+                    inventory = {
+                        'all': {
+                            'hosts': {}
+                        }
+                    }
+                    for machine in machine_info:
+                        inventory['all']['hosts'][f"container_{machine['container_id']}"] = {
+                            'ansible_host': 'localhost',
+                            'ansible_port': machine['host_port'],
+                            'ansible_user': 'root',
+                            'ansible_ssh_private_key_file': ssh_key_path,
+                            'ansible_ssh_extra_args': '-o StrictHostKeyChecking=no'
+                        }
+                    yaml.dump(inventory, temp_inventory)
+
+                # Run Ansible playbook
+                app.logger.info(f"Running custom playbook: {temp_playbook.name}")
+                result = ansible_runner.run(
+                    playbook=temp_playbook.name,
+                    inventory=temp_inventory.name,
+                    extravars={'ansible_ssh_private_key_file': ssh_key_path},
+                    verbosity=2
+                )
+
+                # Clean up temporary files
+                os.unlink(temp_playbook.name)
+                os.unlink(temp_inventory.name)
+
+                if result.rc == 0:
+                    app.logger.info("Custom playbook executed successfully")
+                    return jsonify({"message": "Custom playbook executed successfully."})
+                else:
+                    app.logger.error(f"Error executing custom playbook. Return code: {result.rc}")
+                    return jsonify({"message": f"Error executing custom playbook. Return code: {result.rc}. Check Ansible logs for details."}), 500
+
+            except Exception as e:
+                app.logger.error(f"Error executing custom playbook: {str(e)}")
+                return jsonify({"message": f"Error executing custom playbook: {str(e)}"}), 500
+
+        else:
+            app.logger.error("Invalid file format")
+            return jsonify({"message": "Invalid file format. Please upload a YAML file."}), 400
+
+    else:
+        return jsonify({"message": "Invalid configuration option."})
+    
+
+
+## [NOTE] SOME IMPORTANT POINTS (FOR ROUTES): ##
+# 1) axios/fetch is used for making AJAX requests (in the frontend)
+# 2) all API routes return JSON responses (for AJAX requests)
+# 3) HTTP status codes are used to indicate success/failure of requests:
+#    e.g. 200 (OK -> default), 400 (Bad Request), 404 (Not Found), 500 (Internal Server Error)
+# 4) axios is much consice & easier to use than fetch, but fetch API is more powerful & flexible
+
+
+## EXIT POINT SETUP (FOR CLEANUP) ##
+atexit.register(cleanup) #  register 'cleanup' to run when the app quits normally
+
+def handle_sigint(signum, frame):
+    """Custom signal handler to catch Ctrl+C (SIGINT) interrupts."""
+    app.logger.info("Received SIGINT (Ctrl+C), cleaning up...")
+    exit(0) # also calls the 'cleanup' function
+
+def handle_sigstp(signum, frame):
+    """Custom signal handler to catch SIGTSTP (Ctrl+Z) interrupts."""
+    app.logger.info("Received SIGTSTP (Ctrl+Z), cleaning up...")
+    exit(0)
+
+def handle_sigterm(signum, frame):
+    """Custom signal handler to catch SIGTERM interrupts."""
+    app.logger.info("Received SIGTERM, cleaning up...")
+    exit(0)
+
+signal.signal(signal.SIGINT, handle_sigint) # register SIGINT custom handler to run when Ctrl+C is pressed
+signal.signal(signal.SIGTSTP, handle_sigstp) # register SIGTSTP custom handler to run when Ctrl+Z is pressed
+signal.signal(signal.SIGTERM, handle_sigterm) # register SIGTERM custom handler to run when the app is terminated
+
+
+## MAIN ENTRY POINT ##
+if __name__ == '__main__':
+    app.run(debug=True, use_reloader=False) # start the Flask app in debug mode (with auto-reload disabled)